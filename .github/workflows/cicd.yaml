--- conflicted
+++ resolved
@@ -29,14 +29,11 @@
       - name: Checkout code
         uses: actions/checkout@v4
         with:
-<<<<<<< HEAD
           fetch-depth: 3
-=======
-          fetch-depth: 5
+      
       - name: show git log
         run: git log -3 --oneline
->>>>>>> 7a585a6d
-      
+
       - name: Determine if this is a PR or a push to main
         id: determine_context
         run: |
